package main

import (
<<<<<<< HEAD
    "html/template"
    "log"
    "os"
)

type Person string

func (p Person) Label() string {
    return "This is " + string(p)
}

func main() {
    tmpl, err := template.New("").Parse(`{{sum 1 2 3}}`)
    if err != nil {
        log.Fatalf("Parse: %v", err)
    }
    tmpl.Execute(os.Stdout, nil)
=======
    "fmt"
    "gitee.com/johng/gf/g/os/gtime"
    "gitee.com/johng/gf/third/github.com/fsnotify/fsnotify"
)

func main() {
    if w, err := fsnotify.NewWatcher(); err != nil {
        fmt.Println(err)
    } else {
        fmt.Println(gtime.Now().String())
        w.Add("/tmp/test")
    }

>>>>>>> 464b6ed7
}<|MERGE_RESOLUTION|>--- conflicted
+++ resolved
@@ -1,25 +1,6 @@
 package main
 
 import (
-<<<<<<< HEAD
-    "html/template"
-    "log"
-    "os"
-)
-
-type Person string
-
-func (p Person) Label() string {
-    return "This is " + string(p)
-}
-
-func main() {
-    tmpl, err := template.New("").Parse(`{{sum 1 2 3}}`)
-    if err != nil {
-        log.Fatalf("Parse: %v", err)
-    }
-    tmpl.Execute(os.Stdout, nil)
-=======
     "fmt"
     "gitee.com/johng/gf/g/os/gtime"
     "gitee.com/johng/gf/third/github.com/fsnotify/fsnotify"
@@ -33,5 +14,4 @@
         w.Add("/tmp/test")
     }
 
->>>>>>> 464b6ed7
 }