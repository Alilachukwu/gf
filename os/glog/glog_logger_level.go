// Copyright GoFrame Author(https://goframe.org). All Rights Reserved.
//
// This Source Code Form is subject to the terms of the MIT License.
// If a copy of the MIT was not distributed with this file,
// You can obtain one at https://github.com/gogf/gf.

package glog

import (
<<<<<<< HEAD
	"errors"
	"fmt"
	"github.com/fatih/color"
=======
	"github.com/gogf/gf/errors/gerror"
>>>>>>> 2a350fd3
	"strings"
)

// Note that the LEVEL_PANI and LEVEL_FATA levels are not used for logging output,
// but for prefix configurations.
const (
	LEVEL_ALL  = LEVEL_DEBU | LEVEL_INFO | LEVEL_NOTI | LEVEL_WARN | LEVEL_ERRO | LEVEL_CRIT
	LEVEL_DEV  = LEVEL_ALL
	LEVEL_PROD = LEVEL_WARN | LEVEL_ERRO | LEVEL_CRIT
	LEVEL_NONE = 0
	LEVEL_DEBU = 1 << iota // 8
	LEVEL_INFO             // 16
	LEVEL_NOTI             // 32
	LEVEL_WARN             // 64
	LEVEL_ERRO             // 128
	LEVEL_CRIT             // 256
	LEVEL_PANI             // 512
	LEVEL_FATA             // 1024
)

const (
	COLOR_BLACK = 30 + iota
	COLOR_RED
	COLOR_GREEN
	COLOR_YELLOW
	COLOR_BLUE
	COLOR_MAGENTA
	COLOR_CYAN
	COLOR_WHITE
)

// defaultLevelPrefixes defines the default level and its mapping prefix string.
var defaultLevelPrefixes = map[int]string{
	LEVEL_DEBU: "DEBU",
	LEVEL_INFO: "INFO",
	LEVEL_NOTI: "NOTI",
	LEVEL_WARN: "WARN",
	LEVEL_ERRO: "ERRO",
	LEVEL_CRIT: "CRIT",
	LEVEL_PANI: "PANI",
	LEVEL_FATA: "FATA",
}

// defaultLevelColor defines the default level and its mapping prefix string.
var defaultLevelColor = map[int]color.Attribute{
	LEVEL_DEBU: COLOR_YELLOW,
	LEVEL_INFO: COLOR_GREEN,
	LEVEL_NOTI: COLOR_CYAN,
	LEVEL_WARN: COLOR_YELLOW,
	LEVEL_ERRO: COLOR_RED,
	LEVEL_CRIT: COLOR_RED,
	LEVEL_PANI: COLOR_RED,
	LEVEL_FATA: COLOR_RED,
}

// levelStringMap defines level string name to its level mapping.
var levelStringMap = map[string]int{
	"ALL":      LEVEL_DEBU | LEVEL_INFO | LEVEL_NOTI | LEVEL_WARN | LEVEL_ERRO | LEVEL_CRIT,
	"DEV":      LEVEL_DEBU | LEVEL_INFO | LEVEL_NOTI | LEVEL_WARN | LEVEL_ERRO | LEVEL_CRIT,
	"DEVELOP":  LEVEL_DEBU | LEVEL_INFO | LEVEL_NOTI | LEVEL_WARN | LEVEL_ERRO | LEVEL_CRIT,
	"PROD":     LEVEL_WARN | LEVEL_ERRO | LEVEL_CRIT,
	"PRODUCT":  LEVEL_WARN | LEVEL_ERRO | LEVEL_CRIT,
	"DEBU":     LEVEL_DEBU | LEVEL_INFO | LEVEL_NOTI | LEVEL_WARN | LEVEL_ERRO | LEVEL_CRIT,
	"DEBUG":    LEVEL_DEBU | LEVEL_INFO | LEVEL_NOTI | LEVEL_WARN | LEVEL_ERRO | LEVEL_CRIT,
	"INFO":     LEVEL_INFO | LEVEL_NOTI | LEVEL_WARN | LEVEL_ERRO | LEVEL_CRIT,
	"NOTI":     LEVEL_NOTI | LEVEL_WARN | LEVEL_ERRO | LEVEL_CRIT,
	"NOTICE":   LEVEL_NOTI | LEVEL_WARN | LEVEL_ERRO | LEVEL_CRIT,
	"WARN":     LEVEL_WARN | LEVEL_ERRO | LEVEL_CRIT,
	"WARNING":  LEVEL_WARN | LEVEL_ERRO | LEVEL_CRIT,
	"ERRO":     LEVEL_ERRO | LEVEL_CRIT,
	"ERROR":    LEVEL_ERRO | LEVEL_CRIT,
	"CRIT":     LEVEL_CRIT,
	"CRITICAL": LEVEL_CRIT,
}

// SetLevel sets the logging level.
// Note that levels ` LEVEL_CRIT | LEVEL_PANI | LEVEL_FATA ` cannot be removed for logging content,
// which are automatically added to levels.
func (l *Logger) SetLevel(level int) {
	l.config.Level = level | LEVEL_CRIT | LEVEL_PANI | LEVEL_FATA
}

// GetLevel returns the logging level value.
func (l *Logger) GetLevel() int {
	return l.config.Level
}

// SetLevelStr sets the logging level by level string.
func (l *Logger) SetLevelStr(levelStr string) error {
	if level, ok := levelStringMap[strings.ToUpper(levelStr)]; ok {
		l.config.Level = level
	} else {
		return gerror.Newf(`invalid level string: %s`, levelStr)
	}
	return nil
}

// SetLevelPrefix sets the prefix string for specified level.
func (l *Logger) SetLevelPrefix(level int, prefix string) {
	l.config.LevelPrefixes[level] = prefix
}

// SetLevelPrefixes sets the level to prefix string mapping for the logger.
func (l *Logger) SetLevelPrefixes(prefixes map[int]string) {
	for k, v := range prefixes {
		l.config.LevelPrefixes[k] = v
	}
}

// GetLevelPrefix returns the prefix string for specified level.
func (l *Logger) GetLevelPrefix(level int) string {
	return l.config.LevelPrefixes[level]
}

// getLevelPrefixWithBrackets returns the prefix string with brackets for specified level.
func (l *Logger) getLevelPrefixWithBrackets(level int) string {
	if s, ok := l.config.LevelPrefixes[level]; ok {
		return "[" + s + "]"
	}
	return ""
}<|MERGE_RESOLUTION|>--- conflicted
+++ resolved
@@ -7,13 +7,8 @@
 package glog
 
 import (
-<<<<<<< HEAD
-	"errors"
-	"fmt"
 	"github.com/fatih/color"
-=======
 	"github.com/gogf/gf/errors/gerror"
->>>>>>> 2a350fd3
 	"strings"
 )
 
